## 1.0.0-dev.11.0

<<<<<<< HEAD
- Fixed Console method bindings to not force `String` arguments and allow any type.
- Breaking: Updated `JsError` constructor definition to match Node.js documentation.
=======
- Upgraded to build_node_compilers 0.2.0
>>>>>>> 2e6c0aa8

## 1.0.0-dev.10.0

- Internal changes.

## 1.0.0-dev.9.0

- Fixed analysis warnings.

## 1.0.0-dev.8.0

- Upgraded to latest build_node_compilers.

## 1.0.0-dev.7.0

- Fixed: Changed `ServerResponse.getHeader` return type from `String` to
    `dynamic`.

## 1.0.0-dev.6.0

- Added: binding for JS `undefined` value in `node_interop/js.dart`.

## 1.0.0-dev.5.0

- Fixed: strong mode issue in `dartify` utility function when converting plain
  JS objects to Dart `Map`. Returned map is now of type `Map<String, dynamic>`
  instead of `Map`.

## 1.0.0-dev.4.0

- Fixed: strong mode issue in `promiseToFuture` utility function.
- Fixed: signature of `fs.realpathSync`.

## 1.0.0-dev.3.0

- Added or completed bindings for following Node.js modules: `dns`, `events`,
  `fs`, `http`, `https`, `module`, `net`, `os`, `path`, `process`,
  `querystring`, `stream`, `timers`, `tls`.
- Added more examples and tests.

## 1.0.0-dev.2.0

- Completed `dns` module function definitions (still missing data structures).

## 1.0.0-dev.1.0+1

- Minor internal changes.

## 1.0.0-dev.1.0

### Breaking changes:

- node_interop depends on Dart 2 SDK which allows us to leverage new
  build_runner system and move away from Pub transformers.
- Removed Pub transformer, which means you shouldn't need it in your
  `pubspec.yaml` anymore. Build system is now based on `build` package. See docs
  for more details.
- node_interop no longer exports Dart-specific abstractions like an HTTP client
  or FileSystem. These abstractions have been moved to separate packages:
  `node_io` and `node_http`. This way node_interop now only exposes JS bindings
  for Node and some utility functions.
- library structure is changed to map closer to built-in Node modules. There is
  a separate file for each module which exposes that module's bindings,
  e.g. `fs.dart`, `http.dart`.
- `node` object has been removed. Can use `require` and `exports` functions
  directly. There is also new convenience function `setExport`.
- `jsPromiseToFuture` renamed to `promiseToFuture`.
- `futureToJsPromise` renamed to `futureToPromise`.
- `jsObjectKeys` renamed to `objectKeys`.
- `dartify` now allows converting JS `function` objects.
- `JsPromise

## 0.1.0-beta.9

- Added library-level `get` function to `http.dart`.

## 0.1.0-beta.8+1

- Updated changelog.

## 0.1.0-beta.8

- Introduced new `io.dart` library designed to follow `dart:io` contract.
- Breaking: renamed `HttpRequest` exposed by `http.dart` to
    `NodeHttpRequest`. This is a server-side request object which will
    eventually be hidden from this library. It is recommended to import
    new `io.dart` which exposes both `HttpRequest` and `NodeHttpRequest`
    objects.

## 0.1.0-beta.7

- Fix HttpHeaders.forEach crash when called on HttpRequest.headers [#6]

## 0.1.0-beta.6

- **Breaking:**
  - renamed `ReadableStream.nativeStream` to `ReadableStream.nativeInstance`
  - renamed `WritableStream.nativeStream` to `WritableStream.nativeInstance`
- **New**:
  - Added `jsonStringify` and `jsonParse` which bind to native
    `JSON.stringify` and `JSON.parse` respectively.

## 0.1.0-beta.5

- Fixed: `HttpResponse.close()` failed when trying to finalize headers.

## 0.1.0-beta.4

- Made `Promise<T>` a generic type. Also added definition of `Thenable`.
- `onRejected` in `Promise.then` is now optional.
- Added explicit type to `node` variable.

## 0.1.0-beta.3

- More updates to bindings.
- Added new `async.dart` library with basic implementations of
  `ReadableStream<T>`, `WritableStream<T>` and `NodeIOSink`.
- Added implementations of server side `HttpRequest` and `HttpResponse`
  to `http.dart`, as well some other objects like `HttpHeaders`.
- Added `dartifyError(JsError error)` to the main library which converts
  from JS `Error` instances in to Dart's equivalent.
- Implemented more methods in `File`: `openRead`, `openWrite`, `readAsBytes`.
- Deprecated `createJSFile` in `test.dart` library. Use `createFile` instead.

## 0.1.0-beta.2

- `jsObjectToMap` deprecated. There is new helper function `dartify`.
  See documentation for more details.
- New `jsify` helper function.
- Clarified type of HTTP server `requestListener`.
- New `createJSFile` test util in `test.dart`.

## 0.1.0-beta.1

- **Breaking changes:**
  - `NodePlatform` is no longer exported from `node_interop.dart` library.
  - Library-level `exports` getter was removed. Now  `exports` is a direct reference
    to native JS object. Replace any calls to `exports.setProperty(name, value)`
    with new API: `node.export(name, value)`.
  - "http" module: `Agent`, `Server`, `AgentOptions` renamed to
    `HttpAgent`, `HttpServer`, `HttpAgentOptions` respectively.
  - "http" module: `createAgent` renamed to `createHttpAgent`.
  - `node_interop/bindings.dart` was removed. All bindings are available
    through main `node_interop/node_interop.dart` import.
- **New:**
  - Many updates to documentation.
  - Main package's library now exposes all (implemented) Node API bindings.
  - New `node` library object with centralized access to the Node platform and
    runtime information, as well as module globals like `require` and `exports`.
  - Exposed parts of "https", "tls", "dns" and "net" module bindings.
  - Added HTTPS support to `NodeClient` from `node_interop/http.dart`.
  - Updated examples.
  - Gitter channel is now up: https://gitter.im/pulyaevskiy/node-interop.

## 0.0.7

- Added `node_interop/test.dart` library with `installNodeModules()`
  helper function. See dartdoc for more details.

## 0.0.6

- `jsObjectToMap`: added null-check.
- Added basic HTTP client implementation for Node, based on an interface
  from 'http' package. Use with `import package:node_interop/http.dart`.

## 0.0.5

- Streamlined bindings layer and exposed as it's own library. Use
  `import package:node_interop/bindings.dart` to get access.
- Added bindings for 'http' module (work in progress).

## 0.0.4

- Upgraded to `test` package with support for running tests in Node
- Implemented `NodeFileSystem.file()` and `File.writeAsStringSync()`.

## 0.0.3

- Added bindings for `Console`.

## 0.0.2

- Switched to use official `node_preamble` package

## 0.0.1

- Initial version<|MERGE_RESOLUTION|>--- conflicted
+++ resolved
@@ -1,11 +1,11 @@
+## 1.0.0-dev.12.0
+
+- Fixed Console method bindings to not force `String` arguments and allow any type.
+- Breaking: Updated `JsError` constructor definition to match Node.js documentation.
+
 ## 1.0.0-dev.11.0
 
-<<<<<<< HEAD
-- Fixed Console method bindings to not force `String` arguments and allow any type.
-- Breaking: Updated `JsError` constructor definition to match Node.js documentation.
-=======
 - Upgraded to build_node_compilers 0.2.0
->>>>>>> 2e6c0aa8
 
 ## 1.0.0-dev.10.0
 
